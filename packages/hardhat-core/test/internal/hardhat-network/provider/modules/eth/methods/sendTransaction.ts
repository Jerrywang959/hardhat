import { assert } from "chai";
import { BN, bufferToHex, toBuffer, zeroAddress } from "ethereumjs-util";

import {
  numberToRpcQuantity,
  rpcQuantityToNumber,
} from "../../../../../../../internal/core/jsonrpc/types/base-types";
import { InvalidInputError } from "../../../../../../../internal/core/providers/errors";
import { workaroundWindowsCiFailures } from "../../../../../../utils/workaround-windows-ci-failures";
import {
  assertInvalidInputError,
  assertReceiptMatchesGethOne,
  assertTransactionFailure,
} from "../../../../helpers/assertions";
import { EXAMPLE_REVERT_CONTRACT } from "../../../../helpers/contracts";
import { setCWD } from "../../../../helpers/cwd";
import {
  DEFAULT_ACCOUNTS_ADDRESSES,
  DEFAULT_ACCOUNTS_BALANCES,
  DEFAULT_BLOCK_GAS_LIMIT,
  PROVIDERS,
} from "../../../../helpers/providers";
import { retrieveForkBlockNumber } from "../../../../helpers/retrieveForkBlockNumber";
import { sendDummyTransaction } from "../../../../helpers/sendDummyTransaction";
import {
  deployContract,
  sendTxToZeroAddress,
} from "../../../../helpers/transactions";
import { useHelpers } from "../../../../helpers/useHelpers";

describe("Eth module", function () {
  PROVIDERS.forEach(({ name, useProvider, isFork, isJsonRpc, chainId }) => {
    if (isFork) {
      this.timeout(50000);
    }

    workaroundWindowsCiFailures.call(this, { isFork });

    describe(`${name} provider`, function () {
      setCWD();
      useProvider();
      useHelpers();

      const getFirstBlock = async () =>
        isFork ? retrieveForkBlockNumber(this.ctx.hardhatNetworkProvider) : 0;

      describe("eth_sendTransaction", async function () {
        // Because of the way we are testing this (i.e. integration testing) it's almost impossible to
        // fully test this method in a reasonable amount of time. This is because it executes the core
        // of Ethereum: its state transition function.
        //
        // We have mostly test about logic added on top of that, and will add new ones whenever
        // suitable. This is approximately the same as assuming that @ethereumjs/vm is correct, which
        // seems reasonable, and if it weren't we should address the issues there.

        describe("Params validation", function () {
          it("Should fail for tx sent from account that is neither local nor marked as impersonated", async function () {
            await assertTransactionFailure(
              this.provider,
              {
                from: zeroAddress(),
                to: DEFAULT_ACCOUNTS_ADDRESSES[0],
                gas: numberToRpcQuantity(21000),
                gasPrice: numberToRpcQuantity(1),
              },
              "unknown account",
              InvalidInputError.CODE
            );
          });

          it("Should fail if sending to the null address without data", async function () {
            await assertTransactionFailure(
              this.provider,
              {
                from: DEFAULT_ACCOUNTS_ADDRESSES[0],
              },
              "contract creation without any data provided",
              InvalidInputError.CODE
            );

            await assertTransactionFailure(
              this.provider,
              {
                from: DEFAULT_ACCOUNTS_ADDRESSES[0],
                gas: numberToRpcQuantity(21000),
                gasPrice: numberToRpcQuantity(1),
              },
              "contract creation without any data provided",
              InvalidInputError.CODE
            );

            await assertTransactionFailure(
              this.provider,
              {
                from: DEFAULT_ACCOUNTS_ADDRESSES[0],
                data: "0x",
                gas: numberToRpcQuantity(21000),
                gasPrice: numberToRpcQuantity(1),
              },
              "contract creation without any data provided",
              InvalidInputError.CODE
            );
          });

<<<<<<< HEAD
          it("Should accept EIP-1559 transactions", async function () {
            const hash = await this.provider.send("eth_sendTransaction", [
              {
                from: DEFAULT_ACCOUNTS_ADDRESSES[0],
                to: DEFAULT_ACCOUNTS_ADDRESSES[1],
                value: numberToRpcQuantity(1),
                gas: numberToRpcQuantity(21000),
                maxFeePerGas: numberToRpcQuantity(1),
                maxPriorityFeePerGas: numberToRpcQuantity(1),
              },
            ]);

            assert.match(hash, /^0x[a-f\d]{64}$/);
          });

          it("Should throw if tx includes gasPrice, maxFeePerGas and maxPriorityFeePerGas", async function () {
            await assertTransactionFailure(
              this.provider,
              {
                from: DEFAULT_ACCOUNTS_ADDRESSES[0],
                to: DEFAULT_ACCOUNTS_ADDRESSES[1],
                value: numberToRpcQuantity(1),
                gas: numberToRpcQuantity(21000),
                gasPrice: numberToRpcQuantity(1),
                maxFeePerGas: numberToRpcQuantity(1),
                maxPriorityFeePerGas: numberToRpcQuantity(1),
              },
              "Transaction cannot have both gasPrice and maxFeePerGas",
              InvalidInputError.CODE
            );
          });

          it("Should throw if tx includes gasPrice and maxFeePerGas", async function () {
            await assertTransactionFailure(
              this.provider,
              {
                from: DEFAULT_ACCOUNTS_ADDRESSES[0],
                to: DEFAULT_ACCOUNTS_ADDRESSES[1],
                value: numberToRpcQuantity(1),
                gas: numberToRpcQuantity(21000),
                gasPrice: numberToRpcQuantity(1),
                maxFeePerGas: numberToRpcQuantity(1),
              },
              "Transaction cannot have both gasPrice and maxFeePerGas",
              InvalidInputError.CODE
            );
          });

          it("Should throw if tx includes gasPrice and maxPriorityFeePerGas", async function () {
            await assertTransactionFailure(
              this.provider,
              {
                from: DEFAULT_ACCOUNTS_ADDRESSES[0],
                to: DEFAULT_ACCOUNTS_ADDRESSES[1],
                value: numberToRpcQuantity(1),
                gas: numberToRpcQuantity(21000),
                gasPrice: numberToRpcQuantity(1),
                maxPriorityFeePerGas: numberToRpcQuantity(1),
              },
              "Transaction cannot have both gasPrice and maxPriorityFeePerGas",
              InvalidInputError.CODE
            );
          });

          it("Should throw if maxPriorityFeePerGas is bigger than maxFeePerGas", async function () {
            await assertTransactionFailure(
              this.provider,
              {
                from: DEFAULT_ACCOUNTS_ADDRESSES[0],
                to: DEFAULT_ACCOUNTS_ADDRESSES[1],
                value: numberToRpcQuantity(1),
                gas: numberToRpcQuantity(21000),
                maxFeePerGas: numberToRpcQuantity(1),
                maxPriorityFeePerGas: numberToRpcQuantity(2),
              },
              "maxPriorityFeePerGas (2) is bigger than maxFeePerGas (1)",
              InvalidInputError.CODE
=======
          it("Should succeed if sending an explicit null for an optional parameter value", async function () {
            assert.match(
              await this.provider.send("eth_sendTransaction", [
                {
                  from: DEFAULT_ACCOUNTS_ADDRESSES[1],
                  to: DEFAULT_ACCOUNTS_ADDRESSES[1],
                  gas: null,
                  gasPrice: null,
                  value: null,
                  nonce: null,
                  data: null,
                  accessList: null,
                  chainId: null,
                },
              ]),
              /^0x[a-f\d]{64}$/
>>>>>>> 8277a721
            );
          });
        });

        describe("when automine is enabled", () => {
          it("Should return a valid transaction hash", async function () {
            const hash = await this.provider.send("eth_sendTransaction", [
              {
                from: DEFAULT_ACCOUNTS_ADDRESSES[0],
                to: DEFAULT_ACCOUNTS_ADDRESSES[1],
                value: numberToRpcQuantity(1),
                gas: numberToRpcQuantity(21000),
                gasPrice: numberToRpcQuantity(1),
              },
            ]);

            assert.match(hash, /^0x[a-f\d]{64}$/);
          });

          describe("With just from and data", function () {
            for (const toValue of [undefined, null]) {
              it(`Should work with a 'to' value of ${toValue}`, async function () {
                const firstBlock = await getFirstBlock();
                const hash = await this.provider.send("eth_sendTransaction", [
                  {
                    from: DEFAULT_ACCOUNTS_ADDRESSES[0],
                    data: "0x00",
                    to: toValue,
                  },
                ]);

                const receipt = await this.provider.send(
                  "eth_getTransactionReceipt",
                  [hash]
                );

                const receiptFromGeth = {
                  blockHash:
                    "0x01490da2af913e9a868430b7b4c5060fc29cbdb1692bb91d3c72c734acd73bc8",
                  blockNumber: "0x6",
                  contractAddress: "0x6ea84fcbef576d66896dc2c32e139b60e641170c",
                  cumulativeGasUsed: "0xcf0c",
                  from: "0xda4585f6e68ed1cdfdad44a08dbe3979ec74ad8f",
                  gasUsed: "0xcf0c",
                  logs: [],
                  logsBloom:
                    "0x00000000000000000000000000000000000000000000000000000000000000000000000000000000000000000000000000000000000000000000000000000000000000000000000000000000000000000000000000000000000000000000000000000000000000000000000000000000000000000000000000000000000000000000000000000000000000000000000000000000000000000000000000000000000000000000000000000000000000000000000000000000000000000000000000000000000000000000000000000000000000000000000000000000000000000000000000000000000000000000000000000000000000000000000000000000",
                  status: "0x1",
                  to: null,
                  transactionHash:
                    "0xbd24cbe9c1633b98e61d93619230341141d2cff49470ed6afa739cee057fd0aa",
                  transactionIndex: "0x0",
                };

                assertReceiptMatchesGethOne(
                  receipt,
                  receiptFromGeth,
                  firstBlock + 1
                );
              });
            }
          });

          it("Should throw if the tx nonce is higher than the account nonce", async function () {
            await assertInvalidInputError(
              this.provider,
              "eth_sendTransaction",
              [
                {
                  nonce: numberToRpcQuantity(1),
                  from: DEFAULT_ACCOUNTS_ADDRESSES[1],
                  to: DEFAULT_ACCOUNTS_ADDRESSES[2],
                },
              ],
              "Nonce too high. Expected nonce to be 0 but got 1. Note that transactions can't be queued when automining."
            );
          });

          it("Should throw if the tx nonce is lower than the account nonce", async function () {
            await sendTxToZeroAddress(
              this.provider,
              DEFAULT_ACCOUNTS_ADDRESSES[1]
            );
            await assertInvalidInputError(
              this.provider,
              "eth_sendTransaction",
              [
                {
                  nonce: numberToRpcQuantity(0),
                  from: DEFAULT_ACCOUNTS_ADDRESSES[1],
                  to: DEFAULT_ACCOUNTS_ADDRESSES[2],
                },
              ],
              "Nonce too low. Expected nonce to be 1 but got 0."
            );
          });

          it("Should throw if the transaction fails", async function () {
            // Not enough gas
            await assertInvalidInputError(
              this.provider,
              "eth_sendTransaction",
              [
                {
                  from: DEFAULT_ACCOUNTS_ADDRESSES[1],
                  to: zeroAddress(),
                  gas: numberToRpcQuantity(1),
                },
              ],
              "Transaction requires at least 21000 gas but got 1"
            );

            // Not enough balance
            await assertInvalidInputError(
              this.provider,
              "eth_sendTransaction",
              [
                {
                  from: DEFAULT_ACCOUNTS_ADDRESSES[1],
                  to: zeroAddress(),
                  gas: numberToRpcQuantity(21000),
                  gasPrice: numberToRpcQuantity(DEFAULT_ACCOUNTS_BALANCES[0]),
                },
              ],
              "sender doesn't have enough funds to send tx"
            );

            // Gas is larger than block gas limit
            await assertInvalidInputError(
              this.provider,
              "eth_sendTransaction",
              [
                {
                  from: DEFAULT_ACCOUNTS_ADDRESSES[1],
                  to: zeroAddress(),
                  gas: numberToRpcQuantity(DEFAULT_BLOCK_GAS_LIMIT + 1),
                },
              ],
              `Transaction gas limit is ${
                DEFAULT_BLOCK_GAS_LIMIT + 1
              } and exceeds block gas limit of ${DEFAULT_BLOCK_GAS_LIMIT}`
            );

            // Invalid opcode. We try to deploy a contract with an invalid opcode in the deployment code
            // The transaction gets executed anyway, so the account is updated
            await assertTransactionFailure(
              this.provider,
              {
                from: DEFAULT_ACCOUNTS_ADDRESSES[1],
                data: "0xAA",
              },
              "Transaction reverted without a reason"
            );

            // Out of gas. This a deployment transaction that pushes 0x00 multiple times
            // The transaction gets executed anyway, so the account is updated.
            //
            // Note: this test is pretty fragile, as the tx needs to have enough gas
            // to pay for the calldata, but not enough to execute. This costs changed
            // with istanbul, and may change again in the future.
            await assertTransactionFailure(
              this.provider,
              {
                from: DEFAULT_ACCOUNTS_ADDRESSES[1],
                data:
                  "0x6000600060006000600060006000600060006000600060006000600060006000600060006000600060006000600060006000",
                gas: numberToRpcQuantity(53500),
              },
              "out of gas"
            );

            // Revert. This is a deployment transaction that immediately reverts without a reason
            // The transaction gets executed anyway, so the account is updated
            await assertTransactionFailure(
              this.provider,
              {
                from: DEFAULT_ACCOUNTS_ADDRESSES[1],
                data: "0x60006000fd",
              },
              "Transaction reverted without a reason"
            );

            // This is a contract that reverts with A in its constructor
            await assertTransactionFailure(
              this.provider,
              {
                from: DEFAULT_ACCOUNTS_ADDRESSES[1],
                data:
                  "0x6080604052348015600f57600080fd5b506040517f08c379a00000000000000000000000000000000000000000000000000000000081526004018080602001828103825260018152602001807f410000000000000000000000000000000000000000000000000000000000000081525060200191505060405180910390fdfe",
              },
              "revert A"
            );
          });

          it("Should throw if the gas price is below the minimum gas price", async function () {
            await this.provider.send("hardhat_setMinGasPrice", [
              numberToRpcQuantity(20),
            ]);

            await assertInvalidInputError(
              this.provider,
              "eth_sendTransaction",
              [
                {
                  from: DEFAULT_ACCOUNTS_ADDRESSES[0],
                  to: DEFAULT_ACCOUNTS_ADDRESSES[1],
                  gasPrice: numberToRpcQuantity(10),
                },
              ],
              "Transaction gas price is 10, which is below the minimum of 20"
            );
          });

          describe("when there are pending transactions in the mempool", () => {
            describe("when the sent transaction fits in the first block", () => {
              it("Should throw if the sender doesn't have enough balance as a result of mining pending transactions first", async function () {
                const firstBlock = await getFirstBlock();
                const wholeAccountBalance = numberToRpcQuantity(
                  DEFAULT_ACCOUNTS_BALANCES[0].subn(21_000)
                );
                await this.provider.send("evm_setAutomine", [false]);
                await this.provider.send("eth_sendTransaction", [
                  {
                    from: DEFAULT_ACCOUNTS_ADDRESSES[1],
                    to: DEFAULT_ACCOUNTS_ADDRESSES[2],
                    nonce: numberToRpcQuantity(0),
                    gas: numberToRpcQuantity(21000),
                    gasPrice: numberToRpcQuantity(1),
                    value: wholeAccountBalance,
                  },
                ]);
                await this.provider.send("evm_setAutomine", [true]);

                await assertInvalidInputError(
                  this.provider,
                  "eth_sendTransaction",
                  [
                    {
                      from: DEFAULT_ACCOUNTS_ADDRESSES[1],
                      to: DEFAULT_ACCOUNTS_ADDRESSES[2],
                      gas: numberToRpcQuantity(21000),
                      gasPrice: numberToRpcQuantity(1),
                      value: wholeAccountBalance,
                    },
                  ],
                  "sender doesn't have enough funds to send tx"
                );
                assert.equal(
                  rpcQuantityToNumber(
                    await this.provider.send("eth_blockNumber")
                  ),
                  firstBlock
                );
                assert.lengthOf(
                  await this.provider.send("eth_pendingTransactions"),
                  1
                );
              });
            });

            describe("when multiple blocks have to be mined before the sent transaction is included", () => {
              beforeEach(async function () {
                await this.provider.send("evm_setBlockGasLimit", [
                  numberToRpcQuantity(45000),
                ]);
              });

              it("Should eventually mine the sent transaction", async function () {
                await this.provider.send("evm_setAutomine", [false]);
                const blockNumberBefore = rpcQuantityToNumber(
                  await this.provider.send("eth_blockNumber")
                );

                await sendDummyTransaction(this.provider, 0, {
                  from: DEFAULT_ACCOUNTS_ADDRESSES[1],
                });
                await sendDummyTransaction(this.provider, 1, {
                  from: DEFAULT_ACCOUNTS_ADDRESSES[1],
                });
                await sendDummyTransaction(this.provider, 2, {
                  from: DEFAULT_ACCOUNTS_ADDRESSES[1],
                });
                await sendDummyTransaction(this.provider, 3, {
                  from: DEFAULT_ACCOUNTS_ADDRESSES[1],
                });
                await this.provider.send("evm_setAutomine", [true]);
                const txHash = await sendDummyTransaction(this.provider, 4, {
                  from: DEFAULT_ACCOUNTS_ADDRESSES[1],
                });

                const blockAfter = await this.provider.send(
                  "eth_getBlockByNumber",
                  ["latest", false]
                );
                const blockNumberAfter = rpcQuantityToNumber(blockAfter.number);

                assert.equal(blockNumberAfter, blockNumberBefore + 3);
                assert.lengthOf(blockAfter.transactions, 1);
                assert.sameDeepMembers(blockAfter.transactions, [txHash]);
              });

              it("Should throw if the sender doesn't have enough balance as a result of mining pending transactions first", async function () {
                const sendTransaction = async (
                  nonce: number,
                  value: BN | number
                ) => {
                  return this.provider.send("eth_sendTransaction", [
                    {
                      from: DEFAULT_ACCOUNTS_ADDRESSES[1],
                      to: DEFAULT_ACCOUNTS_ADDRESSES[2],
                      nonce: numberToRpcQuantity(nonce),
                      gas: numberToRpcQuantity(21000),
                      gasPrice: numberToRpcQuantity(1),
                      value: numberToRpcQuantity(value),
                    },
                  ]);
                };
                const initialBalance = DEFAULT_ACCOUNTS_BALANCES[1];
                const firstBlock = await getFirstBlock();

                await this.provider.send("evm_setAutomine", [false]);
                await sendTransaction(0, 0);
                await sendTransaction(1, 0);
                await sendTransaction(2, initialBalance.subn(3 * 21_000));

                await this.provider.send("evm_setAutomine", [true]);

                await assertInvalidInputError(
                  this.provider,
                  "eth_sendTransaction",
                  [
                    {
                      from: DEFAULT_ACCOUNTS_ADDRESSES[1],
                      to: DEFAULT_ACCOUNTS_ADDRESSES[2],
                      gas: numberToRpcQuantity(21000),
                      gasPrice: numberToRpcQuantity(1),
                      value: numberToRpcQuantity(100),
                    },
                  ],
                  "sender doesn't have enough funds to send tx"
                );
                assert.equal(
                  rpcQuantityToNumber(
                    await this.provider.send("eth_blockNumber")
                  ),
                  firstBlock
                );
                assert.lengthOf(
                  await this.provider.send("eth_pendingTransactions"),
                  3
                );
              });
            });
          });
        });

        describe("when automine is disabled", () => {
          beforeEach(async function () {
            await this.provider.send("evm_setAutomine", [false]);
          });

          it("Should not throw if the tx nonce is higher than the account nonce", async function () {
            await assert.isFulfilled(
              this.provider.send("eth_sendTransaction", [
                {
                  nonce: numberToRpcQuantity(1),
                  from: DEFAULT_ACCOUNTS_ADDRESSES[1],
                  to: DEFAULT_ACCOUNTS_ADDRESSES[2],
                },
              ])
            );
          });

          it("Should throw if the tx nonce is lower than the account nonce", async function () {
            await sendTxToZeroAddress(
              this.provider,
              DEFAULT_ACCOUNTS_ADDRESSES[1]
            );
            await this.provider.send("evm_mine");
            await assertInvalidInputError(
              this.provider,
              "eth_sendTransaction",
              [
                {
                  nonce: numberToRpcQuantity(0),
                  from: DEFAULT_ACCOUNTS_ADDRESSES[1],
                  to: DEFAULT_ACCOUNTS_ADDRESSES[2],
                },
              ],
              "Nonce too low. Expected nonce to be at least 1 but got 0."
            );
          });

          it("Should throw an error if the same transaction is sent twice", async function () {
            const txParams = {
              from: DEFAULT_ACCOUNTS_ADDRESSES[1],
              to: DEFAULT_ACCOUNTS_ADDRESSES[1],
              nonce: numberToRpcQuantity(0),
            };

            const hash = await this.provider.send("eth_sendTransaction", [
              txParams,
            ]);

            await assertTransactionFailure(
              this.provider,
              txParams,
              `Known transaction: ${bufferToHex(hash)}`
            );
          });

          it("Should replace pending transactions", async function () {
            const txHash1 = await this.provider.send("eth_sendTransaction", [
              {
                from: DEFAULT_ACCOUNTS_ADDRESSES[1],
                to: DEFAULT_ACCOUNTS_ADDRESSES[2],
                nonce: numberToRpcQuantity(0),
                gasPrice: numberToRpcQuantity(20),
              },
            ]);
            let tx1 = await this.provider.send("eth_getTransactionByHash", [
              txHash1,
            ]);
            assert.isNotNull(tx1);

            const txHash2 = await this.provider.send("eth_sendTransaction", [
              {
                from: DEFAULT_ACCOUNTS_ADDRESSES[1],
                to: DEFAULT_ACCOUNTS_ADDRESSES[2],
                nonce: numberToRpcQuantity(0),
                gasPrice: numberToRpcQuantity(30),
              },
            ]);
            tx1 = await this.provider.send("eth_getTransactionByHash", [
              txHash1,
            ]);
            const tx2 = await this.provider.send("eth_getTransactionByHash", [
              txHash2,
            ]);
            assert.isNull(tx1);
            assert.isNotNull(tx2);

            const pendingTxs = await this.provider.send(
              "eth_pendingTransactions"
            );

            assert.lengthOf(pendingTxs, 1);
            assert.equal(pendingTxs[0].hash, tx2.hash);

            await this.provider.send("evm_mine");
            const minedBlock = await this.provider.send(
              "eth_getBlockByNumber",
              ["latest", false]
            );
            assert.lengthOf(minedBlock.transactions, 1);
            assert.equal(minedBlock.transactions[0], tx2.hash);
          });

          it("Should replace queued transactions", async function () {
            const txHash1 = await this.provider.send("eth_sendTransaction", [
              {
                from: DEFAULT_ACCOUNTS_ADDRESSES[1],
                to: DEFAULT_ACCOUNTS_ADDRESSES[2],
                nonce: numberToRpcQuantity(2),
                gasPrice: numberToRpcQuantity(20),
              },
            ]);
            let tx1 = await this.provider.send("eth_getTransactionByHash", [
              txHash1,
            ]);
            assert.isNotNull(tx1);

            const txHash2 = await this.provider.send("eth_sendTransaction", [
              {
                from: DEFAULT_ACCOUNTS_ADDRESSES[1],
                to: DEFAULT_ACCOUNTS_ADDRESSES[2],
                nonce: numberToRpcQuantity(2),
                gasPrice: numberToRpcQuantity(30),
              },
            ]);
            tx1 = await this.provider.send("eth_getTransactionByHash", [
              txHash1,
            ]);
            const tx2 = await this.provider.send("eth_getTransactionByHash", [
              txHash2,
            ]);
            assert.isNull(tx1);
            assert.isNotNull(tx2);

            await this.provider.send("evm_mine");
            const minedBlock = await this.provider.send(
              "eth_getBlockByNumber",
              ["latest", false]
            );
            assert.lengthOf(minedBlock.transactions, 0);
          });

          it("Should throw an error if the replacement gas price is too low", async function () {
            const txHash1 = await this.provider.send("eth_sendTransaction", [
              {
                from: DEFAULT_ACCOUNTS_ADDRESSES[1],
                to: DEFAULT_ACCOUNTS_ADDRESSES[2],
                nonce: numberToRpcQuantity(0),
                gasPrice: numberToRpcQuantity(20),
              },
            ]);
            let tx1 = await this.provider.send("eth_getTransactionByHash", [
              txHash1,
            ]);
            assert.isNotNull(tx1);

            await assertInvalidInputError(
              this.provider,
              "eth_sendTransaction",
              [
                {
                  from: DEFAULT_ACCOUNTS_ADDRESSES[1],
                  to: DEFAULT_ACCOUNTS_ADDRESSES[2],
                  nonce: numberToRpcQuantity(0),
                  gasPrice: numberToRpcQuantity(21),
                },
              ],
              "Replacement transaction underpriced. A gas price of at least 22 is necessary to replace the existing transaction."
            );

            // check that original tx was not replaced
            tx1 = await this.provider.send("eth_getTransactionByHash", [
              txHash1,
            ]);
            assert.isNotNull(tx1);

            const pendingTxs = await this.provider.send(
              "eth_pendingTransactions"
            );

            assert.lengthOf(pendingTxs, 1);
            assert.equal(pendingTxs[0].hash, tx1.hash);

            await this.provider.send("evm_mine");
            const minedBlock = await this.provider.send(
              "eth_getBlockByNumber",
              ["latest", false]
            );
            assert.lengthOf(minedBlock.transactions, 1);
            assert.equal(minedBlock.transactions[0], tx1.hash);
          });

          describe("minGasPrice", function () {
            const minGasPrice = 20;

            beforeEach(async function () {
              await this.provider.send("hardhat_setMinGasPrice", [
                numberToRpcQuantity(minGasPrice),
              ]);
            });

            it("should not mine transactions with a gas price below the minimum", async function () {
              const txHash1 = await this.sendTx({
                nonce: 0,
                gasPrice: minGasPrice - 1,
              });
              const txHash2 = await this.sendTx({
                nonce: 1,
                gasPrice: minGasPrice - 1,
              });

              await this.assertPendingTxs([txHash1, txHash2]);
              await this.mine();
              await this.assertPendingTxs([txHash1, txHash2]);
            });

            it("should not mine a queued transaction if previous txs have a low gas price", async function () {
              const txHash1 = await this.sendTx({
                nonce: 0,
                gasPrice: minGasPrice - 1,
              });
              const txHash2 = await this.sendTx({
                nonce: 1,
                gasPrice: minGasPrice - 1,
              });
              const txHash3 = await this.sendTx({
                nonce: 2,
                gasPrice: minGasPrice,
              });

              await this.assertPendingTxs([txHash1, txHash2, txHash3]);
              await this.mine();
              await this.assertPendingTxs([txHash1, txHash2, txHash3]);
            });

            it("should mine a pending tx even if txs from another account have a low gas price", async function () {
              const txHash1 = await this.sendTx({
                nonce: 0,
                gasPrice: minGasPrice - 1,
              });
              const txHash2 = await this.sendTx({
                nonce: 1,
                gasPrice: minGasPrice - 1,
              });
              const txHash3 = await this.sendTx({
                from: DEFAULT_ACCOUNTS_ADDRESSES[2],
                nonce: 0,
                gasPrice: minGasPrice + 1,
              });

              await this.assertPendingTxs([txHash1, txHash2, txHash3]);
              await this.mine();
              await this.assertPendingTxs([txHash1, txHash2]);
              await this.assertLatestBlockTxs([txHash3]);
            });
          });
        });

        describe("return txHash", () => {
          it("Should return the hash of an out of gas transaction", async function () {
            if (!isJsonRpc || isFork) {
              this.skip();
            }

            try {
              await this.provider.send("eth_sendTransaction", [
                {
                  from: DEFAULT_ACCOUNTS_ADDRESSES[0],
                  to: "0x0000000000000000000000000000000000000001",
                  gas: numberToRpcQuantity(21000), // Address 1 is a precompile, so this will OOG
                  gasPrice: numberToRpcQuantity(1),
                },
              ]);

              assert.fail("Tx should have failed");
            } catch (e) {
              assert.notInclude(e.message, "Tx should have failed");

              assert.isDefined(e.data.txHash);
            }
          });

          it("Should return the hash of a reverted transaction", async function () {
            if (!isJsonRpc || isFork) {
              this.skip();
            }

            try {
              const contractAddress = await deployContract(
                this.provider,
                `0x${EXAMPLE_REVERT_CONTRACT.bytecode.object}`
              );

              await this.provider.send("eth_sendTransaction", [
                {
                  to: contractAddress,
                  from: DEFAULT_ACCOUNTS_ADDRESSES[0],
                  data: `${EXAMPLE_REVERT_CONTRACT.selectors.f}0000000000000000000000000000000000000000000000000000000000000000`,
                },
              ]);

              assert.fail("Tx should have failed");
            } catch (e) {
              assert.notInclude(e.message, "Tx should have failed");

              assert.isDefined(e.data.txHash);
            }
          });
        });

        // This test checks that an on-chain value can be set to 0
        // To do this, we transfer all the balance of the 0x0000...0001 account
        // to some random account, and then check that its balance is zero
        it("should set a value to 0", async function () {
          if (!isFork) {
            this.skip();
          }

          const daiAddress = "0x6B175474E89094C44Da98b954EedeAC495271d0F";
          const sender = "0x0000000000000000000000000000000000000001";

          await this.provider.send("hardhat_impersonateAccount", [sender]);

          // get balance of 0x0000...0001
          const balanceBefore = await this.provider.send("eth_call", [
            {
              from: DEFAULT_ACCOUNTS_ADDRESSES[0],
              to: daiAddress,
              data:
                "0x70a082310000000000000000000000000000000000000000000000000000000000000001",
            },
          ]);

          // send out the full balance
          await this.provider.send("eth_sendTransaction", [
            {
              from: sender,
              to: daiAddress,
              data: `0xa9059cbb0000000000000000000000005a3fed996fc40791a26e7fb78dda4f9293788951${balanceBefore.slice(
                2
              )}`,
            },
          ]);

          const balanceAfter = await this.provider.send("eth_call", [
            {
              from: DEFAULT_ACCOUNTS_ADDRESSES[0],
              to: daiAddress,
              data:
                "0x70a082310000000000000000000000000000000000000000000000000000000000000001",
            },
          ]);

          assert.isTrue(new BN(toBuffer(balanceAfter)).isZero());
        });
      });
    });
  });
});<|MERGE_RESOLUTION|>--- conflicted
+++ resolved
@@ -102,7 +102,6 @@
             );
           });
 
-<<<<<<< HEAD
           it("Should accept EIP-1559 transactions", async function () {
             const hash = await this.provider.send("eth_sendTransaction", [
               {
@@ -180,7 +179,9 @@
               },
               "maxPriorityFeePerGas (2) is bigger than maxFeePerGas (1)",
               InvalidInputError.CODE
-=======
+            );
+          });
+
           it("Should succeed if sending an explicit null for an optional parameter value", async function () {
             assert.match(
               await this.provider.send("eth_sendTransaction", [
@@ -197,7 +198,6 @@
                 },
               ]),
               /^0x[a-f\d]{64}$/
->>>>>>> 8277a721
             );
           });
         });
