# Solidity support

Hardhat Network has first-class Solidity support. It always knows which smart contracts are being run, what exactly they do, and why they fail, making smart contract development easier.

<<<<<<< HEAD
To do these kinds of things, Hardhat integrates very deeply with Solidity, which means that new
versions of it aren't automatically supported.

This section of the docs explains which versions are supported and what happens if you use
an unsupported version.
=======
To do these kinds of things, Hardhat integrates very deeply with Solidity, which means that new versions of it aren't automatically supported.

This section of the docs explains which versions are supported, and what happens if you use an unsupported one.
>>>>>>> d4d9e5e2

## Supported versions

These are the versions of Solidity that you can expect to fully work with Hardhat:

- Any 0.5.x version starting from 0.5.1
- Any 0.6.x version
- Any 0.7.x version
- Any 0.8.x version up to and including 0.8.4

<<<<<<< HEAD
We recommend against using Hardhat with newer, unsupported versions of Solidity. But if
you need to do so; please read on.

### Using an unsupported version

When running an unsupported version of Solidity, our integration may not work or behave
incorrectly.

This could mean that Solidity stack traces stop working, are incorrect, or incomplete. It
could also mean that `console.log` stops working.

Despite these features possibly being affected, the compilation and execution of your smart 
contracts won't be affected. You can still trust your test results and deploy smart contracts, 
but Hardhat may be less useful in the process.
=======
We recommend against using Hardhat with newer, unsupported versions of Solidity, but if you need to do it, then please read on.

### Using an unsupported version

When running an unsupported version of Solidity, our integration with it may not work, or it may work incorrectly.

This can mean that Solidity stack traces may stop working, be incorrect, or incomplete. It can also mean that `console.log` may stop working.

Despite those things possibly breaking, the actual compilation and execution of your smart contracts won't be affected. You can still trust your test results or deploy smart contracts. You will just get less help from Hardhat when doing so.
>>>>>>> d4d9e5e2
<|MERGE_RESOLUTION|>--- conflicted
+++ resolved
@@ -2,17 +2,9 @@
 
 Hardhat Network has first-class Solidity support. It always knows which smart contracts are being run, what exactly they do, and why they fail, making smart contract development easier.
 
-<<<<<<< HEAD
-To do these kinds of things, Hardhat integrates very deeply with Solidity, which means that new
-versions of it aren't automatically supported.
-
-This section of the docs explains which versions are supported and what happens if you use
-an unsupported version.
-=======
 To do these kinds of things, Hardhat integrates very deeply with Solidity, which means that new versions of it aren't automatically supported.
 
 This section of the docs explains which versions are supported, and what happens if you use an unsupported one.
->>>>>>> d4d9e5e2
 
 ## Supported versions
 
@@ -23,29 +15,12 @@
 - Any 0.7.x version
 - Any 0.8.x version up to and including 0.8.4
 
-<<<<<<< HEAD
-We recommend against using Hardhat with newer, unsupported versions of Solidity. But if
-you need to do so; please read on.
+We recommend against using Hardhat with newer, unsupported versions of Solidity. But if you need to do so; please read on.
 
 ### Using an unsupported version
 
-When running an unsupported version of Solidity, our integration may not work or behave
-incorrectly.
+When running an unsupported version of Solidity, our integration may not work or behave incorrectly.
 
-This could mean that Solidity stack traces stop working, are incorrect, or incomplete. It
-could also mean that `console.log` stops working.
+This could mean that Solidity stack traces stop working, are incorrect, or incomplete. It could also mean that `console.log` stops working.
 
-Despite these features possibly being affected, the compilation and execution of your smart 
-contracts won't be affected. You can still trust your test results and deploy smart contracts, 
-but Hardhat may be less useful in the process.
-=======
-We recommend against using Hardhat with newer, unsupported versions of Solidity, but if you need to do it, then please read on.
-
-### Using an unsupported version
-
-When running an unsupported version of Solidity, our integration with it may not work, or it may work incorrectly.
-
-This can mean that Solidity stack traces may stop working, be incorrect, or incomplete. It can also mean that `console.log` may stop working.
-
-Despite those things possibly breaking, the actual compilation and execution of your smart contracts won't be affected. You can still trust your test results or deploy smart contracts. You will just get less help from Hardhat when doing so.
->>>>>>> d4d9e5e2
+Despite these features possibly being affected, the compilation and execution of your smart contracts won't be affected. You can still trust your test results and deploy smart contracts, but Hardhat may be less useful in the process.