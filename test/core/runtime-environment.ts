import { assert } from "chai";

import { ERRORS } from "../../src/core/errors";
import { BuidlerArguments } from "../../src/core/params/buidler-params";
import { BuidlerRuntimeEnvironment } from "../../src/core/runtime-environment";
import { TasksDSL } from "../../src/core/tasks/dsl";
import { BuidlerConfig, TaskArguments } from "../../src/types";

describe("BuidlerRuntimeEnvironment", () => {
  let config: BuidlerConfig;
  let args: BuidlerArguments;
  let tasks: TaskArguments;
  let env: BuidlerRuntimeEnvironment;
  let dsl: TasksDSL;
  before(() => {
    config = {
      networks: {
        local: {
          host: "127.0.0.1",
          port: 8545
        }
      },
      paths: {
        root: "",
        configFile: "",
        cache: "",
        artifacts: "",
        sources: ""
      },
      solc: {
        version: "0.5.0",
        optimizer: {
          enabled: false,
          runs: 0
        }
      },
      mocha: {}
    };
    args = {
      network: "local",
      showStackTraces: false,
      version: false,
      help: false,
      emoji: false
    };
    dsl = new TasksDSL();
    dsl.task("example", async ret => {
      return 27;
    });
    tasks = dsl.getTaskDefinitions();
  });

  beforeEach(() => {
    env = new BuidlerRuntimeEnvironment(config, args, tasks);
  });

  it("should create an environment", () => {
    assert.deepEqual(env.config, config);
    assert.isDefined(env.web3);
    assert.isDefined(env.Web3);
    assert.isDefined(env.pweb3);
    assert.isDefined(env.artifacts);
    assert.isDefined(env.tasks);
  });

  it("should run a task correctly", async () => {
    const ret = await env.run("example");
    assert.equal(ret, 27);
  });

  it("should fail trying to run a non existent task", () => {
    env.run("invalid").catch(err => {
      assert.equal(err.number, ERRORS.UNRECOGNIZED_TASK.number);
    });
  });

<<<<<<< HEAD
=======
  it("should inject environment to global", async () => {
    const globalAsAny = global as any;
    const ret = await env.run("example");
    assert.isDefined(globalAsAny.web3);
    assert.isUndefined(globalAsAny.injectToGlobal);
  });

>>>>>>> 237f5dc8
  it("should clean global state after task execution", async () => {
    assert.equal(await env.run("example"), 27);
    const globalAsAny = global as any;
    assert.isUndefined(globalAsAny.runSuper);
    assert.isUndefined(globalAsAny.env);
  });

  it("should run overloaded task correctly", async () => {
    dsl.task("example", "description", async ret => {
      return 28;
    });
    tasks = dsl.getTaskDefinitions();
    const localEnv = new BuidlerRuntimeEnvironment(config, args, tasks);
    assert.equal(await localEnv.run("example"), 28);
  });
});<|MERGE_RESOLUTION|>--- conflicted
+++ resolved
@@ -74,16 +74,6 @@
     });
   });
 
-<<<<<<< HEAD
-=======
-  it("should inject environment to global", async () => {
-    const globalAsAny = global as any;
-    const ret = await env.run("example");
-    assert.isDefined(globalAsAny.web3);
-    assert.isUndefined(globalAsAny.injectToGlobal);
-  });
-
->>>>>>> 237f5dc8
   it("should clean global state after task execution", async () => {
     assert.equal(await env.run("example"), 27);
     const globalAsAny = global as any;
